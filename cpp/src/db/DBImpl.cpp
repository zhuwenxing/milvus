--- conflicted
+++ resolved
@@ -133,19 +133,11 @@
 DBImpl::DBImpl(const Options& options)
     : options_(options),
       shutting_down_(false),
-<<<<<<< HEAD
-      bg_build_index_started_(false)
-      {
-    pMeta_ = DBMetaImplFactory::Build(options.meta);
-    pMemMgr_ = (MemManagerPtr)(new MemManager(pMeta_, options_));
-    StartTimerTasks(options_.memory_sync_interval);
-=======
-      meta_ptr_(new meta::DBMetaImpl(options_.meta)),
-      mem_mgr_(new MemManager(meta_ptr_, options_)),
       compact_thread_pool_(1, 1),
       index_thread_pool_(1, 1) {
+    meta_ptr_ = DBMetaImplFactory::Build(options.meta);
+    mem_mgr_ = (MemManagerPtr)(new MemManager(meta_ptr_, options_));
     StartTimerTasks();
->>>>>>> 85217d24
 }
 
 Status DBImpl::CreateTable(meta::TableSchema& table_schema) {
